--- conflicted
+++ resolved
@@ -48,15 +48,6 @@
     def __call__(self, x):
         if self.randomcrop == True:
             y = x.copy()
-<<<<<<< HEAD
-            rand1 = int(torch.randint(0, self.original_size - self.size,(1,)))
-            rand2 = int(torch.randint(0, self.original_size - self.size,(1,)))
-            x = x.crop((rand1, rand2, rand1 + self.size, rand2 + self.size))
-            y = y.crop((max(0,rand1+self.proximity-self.size),max(0,rand2+self.proximity-self.size), min(self.original_size,rand1-self.proximity+2*self.size), min(self.original_size,rand2-self.proximity+2*self.size)))
-            xdim,ydim = y.size
-            rand3 = int(torch.randint(0, xdim - self.size,(1,)))
-            rand4 = int(torch.randint(0, ydim - self.size,(1,)))
-=======
             rand1 = int(torch.randint(0, self.original_size - self.size, (1,)))
             rand2 = int(torch.randint(0, self.original_size - self.size, (1,)))
             x = x.crop((rand1, rand2, rand1 + self.size, rand2 + self.size))
@@ -65,7 +56,6 @@
             xdim, ydim = y.size
             rand3 = int(torch.randint(0, xdim - self.size, (1,)))
             rand4 = int(torch.randint(0, ydim - self.size, (1,)))
->>>>>>> 1a249095
             y = y.crop((rand3, rand4, rand3 + self.size, rand4 + self.size))
             q = self.base_transform(y)
             k = self.base_transform(x)
